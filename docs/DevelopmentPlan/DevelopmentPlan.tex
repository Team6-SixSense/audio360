--- conflicted
+++ resolved
@@ -23,13 +23,7 @@
 \toprule
 \textbf{Date} & \textbf{Developer(s)} & \textbf{Change}\\
 \midrule
-<<<<<<< HEAD
-Sept. 16, 2025 & Kalp & Proof of Concept Documentation Plan\\
-Date2 & Name(s) & Description of changes\\
-... & ... & ...\\
-=======
 2025-09-22 & Nirmal, Sathurshan, Omar, Kalp, Jay & Initial Write-up\\
->>>>>>> a8a5a616
 \bottomrule
 \end{tabularx}
 \end{table}
