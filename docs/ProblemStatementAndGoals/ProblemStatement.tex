--- conflicted
+++ resolved
@@ -78,10 +78,9 @@
     \textbf{Omar Alam:} I think all members of our team were proactive and genuinely interested in the project presented which made it easier
     to delegate and expect high quality work. 
     
-<<<<<<< HEAD
     \textbf{Jay Sharma:} We aligned quickly on the problem and split responsibilities in a way that played to each person's strengths. 
     Our LaTeX/Git workflow came together smoothly, which helped us iterate fast on the documents.
-=======
+
     \textbf{Kalp Shah:} I think we all had a good understanding of the project after discussing it in detail during
     the write up for the development plan. Due to this, everyone was able to quickly contribute to the problem statement
     and goals without much difficulty.
@@ -89,18 +88,15 @@
     \textbf{Sathurshan Arulmohan:} I focused on writing the Extras section of this deliverable.
     Since these items were pre-approved by the course instructor during the project approval stage, the writing process was straightforward and required minimal revisions.
 
->>>>>>> 70bb21a4
     \item What pain points did you experience during this deliverable, and how
     did you resolve them?
 
     \textbf{Omar Alam:} Since the project idea incorporates glasses with displays that are visible to the user, we had to do a significant amount
     of research to figure out if it was feasible in the time that we have. We resolved this by developing a contingency plan that would allow us to 
     still allow us to develop the core algorithms without the display glasses.
-<<<<<<< HEAD
 
     \textbf{Jay Sharma:} Our main pain point was deciding on the hardware that we would use for the project. We had to spend a significant amount of time
      researching the different options and their feasibility.
-=======
     
     \textbf{Kalp Shah:} I think we did end up spending a lot of time exploring the scope and feasibility of the project while writing the development
     plan which caused us to spend less time writing the problem statement and goals. We ended up writing it all on the day before the deadline which
@@ -111,7 +107,6 @@
     To address this, we used Pull Requests to exchange feedback and propose improvements.
     This process helped the team establish documentation standards and align on expectations.
 
->>>>>>> 70bb21a4
     \item How did you and your team adjust the scope of your goals to ensure
     they are suitable for a Capstone project (not overly ambitious but also of
     appropriate complexity for a senior design project)?
@@ -120,10 +115,9 @@
     experience with signal processing, we decided to consult with Dr. Mohrenschildt to get his opinion on the project. He provided us with valuable feedback on how
     to constraint our project goals to ensure that we can complete the project in the time we have.
     
-<<<<<<< HEAD
     \textbf{Jay Sharma:} We started by mapping the problem space, did feasibility analyses, and set criteria around impact, difficulty, and time. 
     We also checked in with Prof. Mohrenschildt to advise the direction of our project and keep the scope focused for the capstone timeline.
-=======
+
     \textbf{Kalp Shah:} A lot of what we did for defining the scope of the goals was done through research and consulting with Dr. Mohrenschildt and Dr. Smith.
     Dr. Mohrenschildt helped us better understand the expected time and resource costs of the project since he has experience with similar work and confirmed
     with us that our scope is neither too simple nor too ambitious for a Capstone project.
@@ -133,7 +127,6 @@
     To refine this, each member shared their desired learning outcomes and technical interests.
     Through this discussion, we narrowed the scope of features and goals that balanced feasibility with sufficient challenge.
 
->>>>>>> 70bb21a4
 \end{enumerate}  
 
 \bibliographystyle{IEEEtran}
