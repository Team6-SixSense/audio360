--- conflicted
+++ resolved
@@ -172,14 +172,13 @@
 change.
 
 \begin{description}
-<<<<<<< HEAD
 \item[\refstepcounter{acnum} \actheacnum \label{acHardware}:] The specific
   hardware on which the software is running.
 \item[\refstepcounter{acnum} \actheacnum \label{acInput}:] The format of the
   initial input data.
 \item[\refstepcounter{acnum} \actheacnum \label{acAudioGen}:] The method of 
   generating simulated microphone array input for testing and proof of concept.
-=======
+
 \item[\refstepcounter{acnum} \actheacnum \label{acHardware}:]
   The specific hardware on which the software is running. \\
   \textbf{Rationale:} There will be a benefit to using a hardware that is 
@@ -252,7 +251,6 @@
   \textbf{Rationale:} The SD card diagnostic method is useful for 
   bulk data logging during testing. In a production system it is 
   going to be removed since no debug logs will be captured.
->>>>>>> 7689c6d1
 \end{description}
 
 \subsection{Unlikely Changes} \label{SecUchange}
@@ -308,10 +306,8 @@
 \item [\refstepcounter{mnum} \mthemnum \label{mMicDiag}:] Microphone Diagnostic
   Module 
 \item [\refstepcounter{mnum} \mthemnum \label{mHH}:] Hardware-Hiding Module
-<<<<<<< HEAD
 \item [\refstepcounter{mnum} \mthemnum \label{mAudioGen}:] Audio Generation Module
 \item [\refstepcounter{mnum} \mthemnum \label{mDOA}:] DOA Processor Module
-=======
 \item [\refstepcounter{mnum} \mthemnum \label{mAudio360Engine}:] Audio360 Engine
   Module
 \item [\refstepcounter{mnum} \mthemnum \label{mAudioSampling}:] Audio Sampling 
@@ -336,7 +332,6 @@
 Analysis Module
 \item [\refstepcounter{mnum} \mthemnum \label{mClassification}:] Classification 
 Module
->>>>>>> 7689c6d1
 \end{description}
 
 
@@ -353,19 +348,21 @@
 & \mref{mMicDiag}\\
 \midrule
 
-<<<<<<< HEAD
-\multirow{7}{0.3\textwidth}{Behaviour-Hiding Module} & Audio Generation Module\\
-& DOA Processor Module\\
-=======
 \multirow{7}{0.3\textwidth}{Behaviour-Hiding Module} & \mref{mAudio360Engine}\\
-& ?\\
->>>>>>> 7689c6d1
-& ?\\
-& ?\\
-& ?\\
-& ?\\
-& ?\\ 
-& ?\\
+& \mref{mDOA}\\
+& \mref{mAudioGen}\\
+& \mref{mAudioSampling}\\
+& \mref{mAudioSpectralLeakage}\\
+& \mref{mAudioNormalizer}\\
+& \mref{mAudioAnomaly}\\
+& \mref{mFFT}\\
+& \mref{mLogging}\\
+& \mref{mFaultManager}\\
+& \mref{mMelFilter}\\
+& \mref{mDCT}\\
+& \mref{mPCA}\\
+& \mref{mLDA}\\
+& \mref{mClassification}\\
 \midrule
 
 \multirow{3}{0.3\textwidth}{Software Decision Module} & \mref{mAudioSampling}\\
@@ -483,7 +480,71 @@
 \item [Implemented By: ] Driver Layer
 \end{description}
 
-<<<<<<< HEAD
+%% SD CARD INTERFACE MODULE.
+\subsubsection{SD Card Interface Module \mref{mSDInterface}}
+\begin{description}
+\item [Secrets:] The configuration and initialization of the SPI hardware
+peripherals and clocks required for SD card communication. This module also 
+hides the SD card file system management and driver used to send commands
+to the SD card.
+\item [Services:] Provides an interface for reading and writing files to
+an SD card module connected to the microcontroller via SPI.
+\item [Implemented By:] Driver Layer
+\end{description}
+
+%% MICROPHONE DIAGNOSTIC MODULE.
+\subsubsection{Microphone Diagnostic Module \mref{mMicDiag}}
+\begin{description}
+\item [Secrets: ] The internal logic used to perform diagnostic
+tests on the microphone array hardware using hardware ADC converters. 
+\item [Services: ] Provides diagnostic state information about the microphone
+array hardware and its connections to the microcontroller. 
+\item [Implemented By: ] Driver Layer
+\end{description}
+
+
+\subsection{Behaviour-Hiding Module}
+
+\begin{description}
+\item[Secrets:]The contents of the required behaviours.
+\item[Services:]Includes programs that provide externally visible behaviour of
+  the system as specified in the software requirements specification (SRS)
+  documents. This module serves as a communication layer between the
+  hardware-hiding module and the software decision module. The programs in this
+  module will need to change if there are changes in the SRS.
+\item[Implemented By:] --
+\end{description}
+
+% AUDIO360 ENGINE MODULE.
+\subsubsection{Audio360 Engine Module (\mref{mAudio360Engine})}
+
+\begin{description}
+\item[Secrets:] The internal coordination logic that determines the execution
+  order and timing of core audio processing features. Also, the mechanisms that
+  manage data flow between hardware interfaces and the software modules.
+\item[Services:] Orchestrates the overall audio processing by receiving
+  raw input data and managing module communication.
+\item[Implemented By:] \progname
+\item[Type of Module:] Class 
+
+% Types of modules can be [Record, Library, Abstract Object, or Abstract Data
+% Type]
+\end{description}
+
+\subsection{Software Decision Module}
+
+\begin{description}
+\item[Secrets:] The design decision based on mathematical theorems, physical
+  facts, or programming considerations. The secrets of this module are
+  \emph{not} described in the SRS.
+\item[Services:] Includes data structure and algorithms used in the system that
+  do not provide direct interaction with the user. 
+  % Changes in these modules are more likely to be motivated by a desire to
+  % improve performance than by externally imposed changes.
+\item[Implemented By:] --
+\end{description}
+
+
 \subsubsection{Audio Generation Module (\mref{mAudioGen})}
 
 \begin{description}
@@ -505,24 +566,8 @@
 \end{description}
 
 \subsubsection{DOA Processor Module (\mref{mDOA})}
-=======
-%% SD CARD INTERFACE MODULE.
-\subsubsection{SD Card Interface Module \mref{mSDInterface}}
-\begin{description}
-\item [Secrets:] The configuration and initialization of the SPI hardware
-peripherals and clocks required for SD card communication. This module also 
-hides the SD card file system management and driver used to send commands
-to the SD card.
-\item [Services:] Provides an interface for reading and writing files to
-an SD card module connected to the microcontroller via SPI.
-\item [Implemented By:] Driver Layer
-\end{description}
->>>>>>> 7689c6d1
-
-%% MICROPHONE DIAGNOSTIC MODULE.
-\subsubsection{Microphone Diagnostic Module \mref{mMicDiag}}
-\begin{description}
-<<<<<<< HEAD
+
+\begin{description}
 \item[Secrets:] The specific direction of arrival estimation algorithm and its 
   implementation details, including signal processing techniques (MUSIC, 
   SRP-PHAT, or FRIDA), frequency analysis methods, and coordinate system 
@@ -542,46 +587,8 @@
   computational constraints. Ideally, there should be no changes to this module
   for the final product aside from the internal implementation details 
   (programming language for efficiency and combatilibility).
-=======
-\item [Secrets: ] The internal logic used to perform diagnostic
-tests on the microphone array hardware using hardware ADC converters. 
-\item [Services: ] Provides diagnostic state information about the microphone
-array hardware and its connections to the microcontroller. 
-\item [Implemented By: ] Driver Layer
->>>>>>> 7689c6d1
-\end{description}
-
-
-\subsection{Behaviour-Hiding Module}
-
-% AUDIO360 ENGINE MODULE.
-\subsubsection{Audio360 Engine Module (\mref{mAudio360Engine})}
-
-\begin{description}
-\item[Secrets:] The internal coordination logic that determines the execution
-  order and timing of core audio processing features. Also, the mechanisms that
-  manage data flow between hardware interfaces and the software modules.
-\item[Services:] Orchestrates the overall audio processing by receiving
-  raw input data and managing module communication.
-\item[Implemented By:] \progname
-\item[Type of Module:] Class 
-
-% Types of modules can be [Record, Library, Abstract Object, or Abstract Data
-% Type]
-\end{description}
-
-\subsection{Software Decision Module}
-
-\begin{description}
-\item[Secrets:] The design decision based on mathematical theorems, physical
-  facts, or programming considerations. The secrets of this module are
-  \emph{not} described in the SRS.
-\item[Services:] Includes data structure and algorithms used in the system that
-  do not provide direct interaction with the user. 
-  % Changes in these modules are more likely to be motivated by a desire to
-  % improve performance than by externally imposed changes.
-\item[Implemented By:] --
-\end{description}
+
+
 % AUDIO SAMPLING MODULE.
 \subsubsection{Audio Sampling Module (\mref{mAudioSampling})}
 \begin{description}
@@ -727,17 +734,14 @@
 requirements from the SRS that it helps satisfy. Requirements are referenced 
 using the labels defined in the SRS document.
 
+% the table should use mref, the requirements should be named, use something
+% like fref
 \begin{table}[H]
 \centering
-\begin{tabular}{p{0.25\textwidth} p{0.65\textwidth}}
+\begin{tabular}{p{0.2\textwidth} p{0.6\textwidth}}
 \toprule
-\textbf{Module} & \textbf{Requirements}\\
+\textbf{Req.} & \textbf{Modules}\\
 \midrule
-\mref{mAudioGen} & Testing support for FR1.2, FR5.2, FR7.1, FR7.2, NFR7.1\\
-\midrule
-<<<<<<< HEAD
-\mref{mDOA} & FR5.2, FR5.3, NFR5.3\\
-=======
 \hyperref[SRS-FR1_4]{FR1.4} & \mref{mFaultManager}, \mref{mMicDiag}\\
 \hyperref[SRS-NFR1_1]{NFR1.1} & \mref{mAudioSampling} \\
 \hline
@@ -764,10 +768,24 @@
 \hyperref[SRS-FR5_1]{FR5.1} & \mref{mMelFilter}, \mref{mDCT}, 
 \mref{mPCA}, \mref{mLDA}, \mref{mClassification}\\
 \hyperref[SRS-FR5_4]{FR5.4} & \mref{mClassification}\\
->>>>>>> 7689c6d1
 \bottomrule
 \hyperref[SRS-FR7_1]{FR7.1} & \mref{mMicInput}, \mref{mAudioSampling} \\
 
+\end{tabular}
+\caption{Trace Between Requirements and Modules}
+\label{TblRT}
+\end{table}
+
+\begin{table}[H]
+\centering
+\begin{tabular}{p{0.25\textwidth} p{0.65\textwidth}}
+\toprule
+\textbf{Module} & \textbf{Requirements}\\
+\midrule
+\mref{mAudioGen} & Testing support for FR1.2, FR5.2, FR7.1, FR7.2, NFR7.1\\
+\midrule
+\mref{mDOA} & FR5.2, FR5.3, NFR5.3\\
+\bottomrule
 \end{tabular}
 \caption{Trace Between Modules and SRS Requirements}
 \label{TblMR}
@@ -804,9 +822,7 @@
 \toprule
 \textbf{AC} & \textbf{Modules}\\
 \midrule
-<<<<<<< HEAD
 \acref{acAudioGen} & \mref{mAudioGen}\\
-=======
 \acref{acHardware} & \mref{mHH}\\
 \acref{acNumMic} & -\\
 \acref{acMicArrangement} & -\\
@@ -817,7 +833,6 @@
 \acref{acVizContent} & -\\
 \acref{acHardwareAccel} & \mref{mFFT}\\
 \acref{acConfidenceAction} & \mref{mAudio360Engine}\\
->>>>>>> 7689c6d1
 \bottomrule
 \end{tabular}
 \caption{Trace Between Anticipated Changes and Modules}
