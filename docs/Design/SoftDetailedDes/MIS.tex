--- conflicted
+++ resolved
@@ -107,9 +107,6 @@
 found at \url{...}.  \wss{provide the url for your repo}
 
 \section{Notation}
-
-\wss{You should describe your notation.  You can use what is below as
-  a starting point.}
 
 The structure of the MIS for modules comes from \cite{HoffmanAndStrooper1995},
 with the addition that template modules have been adapted from
@@ -191,14 +188,11 @@
 
 \subsection{Generics}
 
-<<<<<<< HEAD
 \subsubsection{bool}\label{generic:bool}
 Logical 0 or 1.
-=======
 
 \subsubsection{int16}\label{generic:int16}
 16 bits signed integer ($\mathbb{Z}$).
->>>>>>> c3ab610c
 
 \subsubsection{int32}\label{generic:int32}
 32 bits signed integer ($\mathbb{Z}$).
@@ -361,6 +355,74 @@
   have local scope.}
 
 \newpage
+\section{MIS of Audio Generation Module - \mref{MG-mAudioGen}}
+\label{mod:AudioGeneration}
+
+\subsection{Module}
+
+This module generates audio data by simulating room acoustics and generating 
+synthetic microphone array data from a given audio source and position. This 
+includes room response calculations and spatial audio propagation 
+models. 
+
+\subsection{Uses}
+
+\begin{enumerate}
+  \item Python Standard Libraries
+\end{enumerate}
+
+\subsection{Syntax}
+
+\subsubsection{Exported Constants}
+
+\subsubsection{Exported Access Programs}
+
+\begin{center}
+\begin{tabularx}{\linewidth}{l X X X}
+\hline
+\textbf{Name} & \textbf{In} & \textbf{Out} & \textbf{Exceptions} \\
+\hline
+generateAudio & audioSource: \hyperref[generic:float32]{float32}[], 
+position: \hyperref[generic:float32]{float32}[], 
+outputFile: \hyperref[generic:string]{string} & 
+micrphoneData[][]: [][\hyperref[generic:float32]{float32}] 
+& AudioGenerationFailure \\
+\hline
+\end{tabularx}
+\end{center}
+
+\subsection{Semantics}
+
+\subsubsection{State Variables}
+
+None.
+
+\subsubsection{Environment Variables}
+
+None.
+
+\subsubsection{Assumptions}
+
+The pyroomacoustics module is assumed to be working correctly (generating 
+realistic and reliable audio data based on configuration parameters).
+
+\subsubsection{Access Routine Semantics}
+
+\noindent generateAudio():
+\begin{itemize}
+\item transition: None
+\item output: microphoneData
+\item exception: AudioGenerationFailure
+\end{itemize}
+
+\subsubsection{Local Functions}
+
+\begin{itemize}
+\item simulateRoom(room: pra.ShoeBox) $\rightarrow$
+  \hyperref[generic:bool]{bool}
+\end{itemize}
+
+\newpage
 \section{MIS of Direction of Arrival (DOA) Processor Module - 
 \mref{MG-mDOA}} \label{mod:DOA}
 
@@ -428,74 +490,7 @@
 None.
 
 \newpage
-\section{MIS of Audio Generation Module - \mref{MG-mAudioGen}}
-  \label{mod:AudioGeneration}
-
-\subsection{Module}
-
-This module generates audio data by simulating room acoustics and generating 
-synthetic microphone array data from a given audio source and position. This 
-includes room response calculations and spatial audio propagation 
-models. 
-
-\subsection{Uses}
-
-\begin{enumerate}
-  \item Python Standard Libraries
-\end{enumerate}
-
-\subsection{Syntax}
-
-\subsubsection{Exported Constants}
-
-\subsubsection{Exported Access Programs}
-
-\begin{center}
-\begin{tabularx}{\linewidth}{l X X X}
-\hline
-\textbf{Name} & \textbf{In} & \textbf{Out} & \textbf{Exceptions} \\
-\hline
-generateAudio & audioSource: \hyperref[generic:float32]{float32}[], 
-position: \hyperref[generic:float32]{float32}[], 
-outputFile: \hyperref[generic:string]{string} & 
-micrphoneData[][]: [][\hyperref[generic:float32]{float32}] 
-& AudioGenerationFailure \\
-\hline
-\end{tabularx}
-\end{center}
-
-\subsection{Semantics}
-
-\subsubsection{State Variables}
-
-None.
-
-\subsubsection{Environment Variables}
-
-None.
-
-\subsubsection{Assumptions}
-
-The pyroomacoustics module is assumed to be working correctly (generating 
-realistic and reliable audio data based on configuration parameters).
-
-\subsubsection{Access Routine Semantics}
-
-\noindent generateAudio():
-\begin{itemize}
-\item transition: None
-\item output: microphoneData
-\item exception: AudioGenerationFailure
-\end{itemize}
-
-\subsubsection{Local Functions}
-
-\begin{itemize}
-\item simulateRoom(room: pra.ShoeBox) $\rightarrow$
-  \hyperref[generic:bool]{bool}
-\end{itemize}
-  
-\newpage
+
 \section{MIS of Audio360 Engine \label{mod:Audio360Engine} - 
   \mref{MG-mAudio360Engine}}
 
@@ -510,7 +505,7 @@
   \item \hyperref[mod:Classification]{Classification Module}
   \item \hyperref[mod:DOA]{DOA Processor Module}
   \item \hyperref[mod:FaultManager]{Fault Manager Module} 
-  \item \item \hyperref[mod:Logging]{Logging Module} 
+  \item \hyperref[mod:Logging]{Logging Module} 
 \end{enumerate}
 
 \subsection{Syntax}
@@ -933,9 +928,77 @@
 \newpage 
 
 
-
-
-\newpage 
+\section{MIS of Fault Manager Module - \mref{MG-mFaultManager}
+  \label{mod:FaultManager}} 
+
+\subsection{Module}
+
+Monitors system health and manages critical faults to maintain core
+functionality.
+
+\subsection{Uses}
+
+\begin{enumerate}
+  \item \hyperref[mod:MicDiag]{Microphone Diagnostic Module}
+  \item \hyperref[mod:Classification]{Classification Module}
+  \item \hyperref[mod:DOA]{DOA Processor Module}
+  \item \hyperref[mod:AudioAnomaly]{Audio Anomaly Detection Module}
+\end{enumerate}
+
+\subsection{Syntax}
+
+\subsubsection{Exported Constants}
+
+None
+
+\subsubsection{Exported Access Programs}
+
+\begin{center}
+\begin{tabularx}{\linewidth}{l X X X}
+\hline
+\textbf{Name} & \textbf{In} & \textbf{Out} & \textbf{Exceptions} \\
+\hline
+runFaultAnalysis & - & - & - \\
+\hline
+\end{tabularx}
+\end{center}
+
+\subsection{Semantics}
+
+\subsubsection{State Variables}
+
+\begin{itemize}
+  \item faultState [\hyperref[enum:FaultState]{FaultState}]:
+    \label{faultState}
+    The current fault state of the overall software system.
+\end{itemize}
+
+\subsubsection{Environment Variables}
+
+\begin{itemize}
+  \item \hyperref[faultState]{faultState}: This variable is shared with the
+    display, to notifiy user of the internal status of the software system.
+\end{itemize}
+
+\subsubsection{Assumptions}
+
+Fault Manager module itself does not run into any critical faults.
+
+\subsubsection{Access Routine Semantics}
+
+\noindent faultState():
+\begin{itemize}
+\item transition: update the value of faultState depending on the overal health
+  of the software system.
+\item output: None
+\item exception: None
+\end{itemize}
+
+\subsubsection{Local Functions}
+
+None
+\newpage
+
 
 \section{MIS of Mel Filter Module \label{mod:MelFilter} - 
 \mref{MG-mMelFilter}}
@@ -1440,77 +1503,6 @@
 
 \newpage 
 
-\section{MIS of Fault Manager Module - \mref{MG-mFaultManager}
-  \label{mod:FaultManager}} 
-
-\subsection{Module}
-
-Monitors system health and manages critical faults to maintain core
-functionality.
-
-\subsection{Uses}
-
-\begin{enumerate}
-  \item \hyperref[mod:MicDiag]{Microphone Diagnostic Module}
-  \item \hyperref[mod:Classification]{Classification Module}
-  \item \hyperref[mod:DOA]{DOA Processor Module}
-  \item \hyperref[mod:AudioAnomaly]{Audio Anomaly Detection Module}
-\end{enumerate}
-
-\subsection{Syntax}
-
-\subsubsection{Exported Constants}
-
-None
-
-\subsubsection{Exported Access Programs}
-
-\begin{center}
-\begin{tabularx}{\linewidth}{l X X X}
-\hline
-\textbf{Name} & \textbf{In} & \textbf{Out} & \textbf{Exceptions} \\
-\hline
-runFaultAnalysis & - & - & - \\
-\hline
-\end{tabularx}
-\end{center}
-
-\subsection{Semantics}
-
-\subsubsection{State Variables}
-
-\begin{itemize}
-  \item faultState [\hyperref[enum:FaultState]{FaultState}]:
-    \label{faultState}
-    The current fault state of the overall software system.
-\end{itemize}
-
-\subsubsection{Environment Variables}
-
-\begin{itemize}
-  \item \hyperref[faultState]{faultState}: This variable is shared with the
-    display, to notifiy user of the internal status of the software system.
-\end{itemize}
-
-\subsubsection{Assumptions}
-
-Fault Manager module itself does not run into any critical faults.
-
-\subsubsection{Access Routine Semantics}
-
-\noindent faultState():
-\begin{itemize}
-\item transition: update the value of faultState depending on the overal health
-  of the software system.
-\item output: None
-\item exception: None
-\end{itemize}
-
-\subsubsection{Local Functions}
-
-None
-\newpage
-
 \bibliographystyle{IEEEtran}
 \bibliography{../../../refs/References}
 
