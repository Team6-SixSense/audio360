--- conflicted
+++ resolved
@@ -259,10 +259,6 @@
 the quality of the transcriptions provided by the system.
 \end{itemize}
 
-<<<<<<< HEAD
-\subsection{G.5 High-level usage scenarios}\label{item:G.5}
-\wss{Fundamental usage paths through the system.}
-=======
 \subsection{G.5 High-level usage scenarios}
 
 The following scenarios illustrate fundamental usage paths through the system:
@@ -298,7 +294,6 @@
 determines its direction (e.g., directly behind at 180°), classifies it as
 a warning signal, and alerts the user with a prominent visual indicator.
 The user steps aside to maintain a safe distance from the moving equipment.
->>>>>>> 2c1188e1
 
 \subsection{G.6 Limitations and exclusions}
 
